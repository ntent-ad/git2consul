#### git2consul 

<<<<<<< HEAD
gi2consul takes one or many Git repositories and mirrors them into [Consul](http://www.consul.io/) KVs.  The goal is for organizations of any size to use Git as the backing store, audit trail, and access control mechanism for configuration changes and Consul as the delivery mechanism.
=======
git2consul takes one or many git repositories and mirrors them into [Consul](http://www.consul.io/) KVs.  The goal is for organizations of any size to use git as the backing store, audit trail, and access control mechanism for configuration changes and Consul as the delivery mechanism.
>>>>>>> 267a816b

##### Installation

`npm install git2consul`

##### Requirements / Caveats

* git2consul does most of its Git work by shelling out to git.  Git must be installed and on your path.
* git2consul does the rest of its work by calling Consul's REST API.  A Consul agent must be running on localhost.
* git2consul has only been tested on Unix.

##### Configuration

git2consul expects to be run on the same node as a Consul agent.  git2consul expects its own configuration to be stored as a JSON object in '/git2consul/config' in your Consul KV.  The utility `utils/config_seeder.js` will take a JSON file and place it in the correct location for you.

###### Configuration Format

    {
      "version": "1.0",
      "repos" : [{
        "name" : "vp_config",
        "local_store": "/tmp/git_cache",
        "url" : "ssh://stash.vistaprint.net/team_configuration_data.git",
        "branches" : ["development", "staging", "production"],
        "hooks": [{
          "type" : "stash",
          "port" : "5050",
          "url" : "/gitpoke"
        },
        {
          "type" : "polling",
          "interval" : "1"
        }]
      },{
        "name" : "github_data",
        "local_store": "/tmp/git_cache",
        "url" : "git@github.com:ryanbreen/git2consul_data.git",
        "branches" : [ "master" ],
        "hooks": [{
          "type" : "github",
          "port" : "5151",
          "url" : "/gitpoke"
        }]
      }]
    }

The above example illustrates a 2 repo git2consul setup: one repo lives in an on-premises Git solution and the other is hosted at github.  The hooks array under each repository defines how git2consul will be notified of changes.  git2consul supports [Atlassian Stash](https://confluence.atlassian.com/display/STASH/POST+service+webhook+for+Stash) and [GitHub](https://developer.github.com/v3/repos/hooks/) webhooks as well as a basic polling model.

##### How it works

git2consul uses the name and branches of configured repos to namespace the created KVs.  The goal is to allow multiple teams to use the same Consul agents and KV store to migrate configuration data around a network without needing to worry about data conflicts.  In the above example, a settings file stored at `foo_service/settings.json` in the `development` branch of the repo `vp_config` would be persisted in Consul as `vp_config/development/foo_service/settings.json`.

If you are using a more [Twelve-Factor](http://12factor.net/) approach, where you wish to configure your applications via environment variables, you would store these settings as files in Git whose name is the key and whose body is the value.  For example, we could create the file `foo_service/log_level` with the body `trace` in the `development` branch of the `foo_service` repo and git2consul will create the KV `vp_config/development/foo_service/log_level` with the value `trace`.

As changes are detected in the specified Git repos, git2consul determines which files have been added, updated, or deleted and replicates those changes to the KV.  Because only changed branches and files are analyzed, git2consul should have a very slim profile on hosting systems.

##### Clients

A client system should query Consul for the subset of the KV containing the data relevant to its operation.  To extend the above example, our `foo_service` on the development network might subscribe to the KV root `vp_config/development/foo_service` and emit any changes to disk (via something like [fsconsul](https://github.com/ryanbreen/fsconsul)) or environment variables (via something like [envconsul](https://github.com/hashicorp/envconsul)).

##### Future plans

When Consul 0.4 ships, git2consul will be updated to support the ACL system.  To preserve data integrity, only systems running git2consul should be given write access to the configuration KV store.

##### License

Apache 2.0<|MERGE_RESOLUTION|>--- conflicted
+++ resolved
@@ -1,10 +1,6 @@
 #### git2consul 
 
-<<<<<<< HEAD
-gi2consul takes one or many Git repositories and mirrors them into [Consul](http://www.consul.io/) KVs.  The goal is for organizations of any size to use Git as the backing store, audit trail, and access control mechanism for configuration changes and Consul as the delivery mechanism.
-=======
 git2consul takes one or many git repositories and mirrors them into [Consul](http://www.consul.io/) KVs.  The goal is for organizations of any size to use git as the backing store, audit trail, and access control mechanism for configuration changes and Consul as the delivery mechanism.
->>>>>>> 267a816b
 
 ##### Installation
 
